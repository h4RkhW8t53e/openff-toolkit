--- conflicted
+++ resolved
@@ -3383,33 +3383,45 @@
             == registry.registered_toolkits[0].assign_partial_charges
         )
 
-<<<<<<< HEAD
-    @pytest.mark.skipif(not RDKitToolkitWrapper.is_available(), reason='RDKit Toolkit not available')
-    @pytest.mark.skipif(not OpenEyeToolkitWrapper.is_available(), reason='OpenEye is not available')
+    @pytest.mark.skipif(
+        not RDKitToolkitWrapper.is_available(), reason="RDKit Toolkit not available"
+    )
+    @pytest.mark.skipif(
+        not OpenEyeToolkitWrapper.is_available(), reason="OpenEye is not available"
+    )
     def test_toolkit_versions(self):
         """Test behavior of ToolkitRegistry.registered_toolkit_versions"""
-        toolkit_precedence = [OpenEyeToolkitWrapper, RDKitToolkitWrapper, AmberToolsToolkitWrapper, BuiltInToolkitWrapper]
+        toolkit_precedence = [
+            OpenEyeToolkitWrapper,
+            RDKitToolkitWrapper,
+            AmberToolsToolkitWrapper,
+            BuiltInToolkitWrapper,
+        ]
         all_toolkits = ToolkitRegistry(toolkit_precedence=toolkit_precedence)
         versions = all_toolkits.registered_toolkit_versions
 
         import openeye, rdkit
-        assert versions['OpenEye Toolkit'] == openeye.__version__
-        assert versions['The RDKit'] == rdkit.__version__
-        assert versions['AmberTools'].startswith('2')  # TODO: Safer way of checking AmberTools version
-        assert versions['Built-in Toolkit'] is None
-
-        toolkit_precedence = [RDKitToolkitWrapper, AmberToolsToolkitWrapper, BuiltInToolkitWrapper]
+
+        assert versions["OpenEye Toolkit"] == openeye.__version__
+        assert versions["The RDKit"] == rdkit.__version__
+        assert versions["AmberTools"].startswith(
+            "2"
+        )  # TODO: Safer way of checking AmberTools version
+        assert versions["Built-in Toolkit"] is None
+
+        toolkit_precedence = [
+            RDKitToolkitWrapper,
+            AmberToolsToolkitWrapper,
+            BuiltInToolkitWrapper,
+        ]
         no_openeye = ToolkitRegistry(toolkit_precedence=toolkit_precedence)
 
-        assert 'OpenEye Toolkit' not in no_openeye.registered_toolkit_versions.keys()
-
-    @pytest.mark.skipif(not AmberToolsToolkitWrapper.is_available(), reason='AmberTools Toolkit not available')
-=======
+        assert "OpenEye Toolkit" not in no_openeye.registered_toolkit_versions.keys()
+
     @pytest.mark.skipif(
         not AmberToolsToolkitWrapper.is_available(),
         reason="AmberTools Toolkit not available",
     )
->>>>>>> 1e113fed
     def test_call_raise_first_error(self):
         """Test to ensure proper behavior of raise_first_error kwarg to ToolkitRegistry.call"""
         toolkit_precedence = [
