--- conflicted
+++ resolved
@@ -272,9 +272,6 @@
                     msg += 'Atom %8d %5s %5d %3s\n' % (atoms[index].index, atoms[index].name, atoms[index].residue.index, atoms[index].residue.name)
                 raise Exception(msg)
 
-<<<<<<< HEAD
-    def unrollSMIRKSMatches(self, smirks, aromaticity_model = None):
-=======
     def _updateBondOrders(self, Wiberg = False):
         """Update and store list of bond orders for the molecules in this Topology. Can be used for initialization of bondorders list, or for updating bond orders in the list.
 
@@ -328,8 +325,7 @@
             order = self._bondorders_by_atomindices[topat1][topat2]
             self._bondorders.append(order)
 
-    def unrollSMIRKSMatches(self, smirks):
->>>>>>> 1783a736
+    def unrollSMIRKSMatches(self, smirks, aromaticity_model = None):
         """Find all sets of atoms in the topology that match the provided SMIRKS strings.
 
         Parameters
